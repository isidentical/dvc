--- conflicted
+++ resolved
@@ -34,46 +34,6 @@
         url = config.get("url", "s3://")
         self.path_info = self.PATH_CLS(url)
 
-<<<<<<< HEAD
-=======
-        self.region = config.get("region")
-        self.profile = config.get("profile")
-        self.endpoint_url = config.get("endpointurl")
-
-        self.use_ssl = config.get("use_ssl", True)
-        self.ssl_verify = config.get("ssl_verify", True)
-
-        self.extra_args = {}
-
-        self.sse = config.get("sse")
-        if self.sse:
-            self.extra_args["ServerSideEncryption"] = self.sse
-
-        self.sse_kms_key_id = config.get("sse_kms_key_id")
-        if self.sse_kms_key_id:
-            self.extra_args["SSEKMSKeyId"] = self.sse_kms_key_id
-
-        self.acl = config.get("acl")
-        if self.acl:
-            self.extra_args["ACL"] = self.acl
-
-        self._append_aws_grants_to_extra_args(config)
-
-        self.access_key_id = config.get("access_key_id")
-        self.secret_access_key = config.get("secret_access_key")
-        self.session_token = config.get("session_token")
-
-        shared_creds = config.get("credentialpath")
-        if shared_creds:
-            os.environ.setdefault("AWS_SHARED_CREDENTIALS_FILE", shared_creds)
-
-        config_path = config.get("configpath")
-        if config_path:
-            os.environ.setdefault("AWS_CONFIG_FILE", config_path)
-        self._transfer_config = None
-
-    # https://github.com/aws/aws-cli/blob/0376c6262d6b15dc36c82e6da6e1aad10249cc8c/awscli/customizations/s3/transferconfig.py#L107-L113
->>>>>>> 585ff364
     _TRANSFER_CONFIG_ALIASES = {
         "max_queue_size": "max_io_queue",
         "max_concurrent_requests": "max_concurrency",
@@ -129,22 +89,10 @@
 
         login_info = defaultdict(dict)
 
-<<<<<<< HEAD
         # credentials
         login_info["key"] = config.get("access_key_id")
         login_info["secret"] = config.get("secret_access_key")
         login_info["token"] = config.get("session_token")
-=======
-        return session.resource(
-            "s3",
-            endpoint_url=self.endpoint_url,
-            verify=self.ssl_verify,
-            use_ssl=self.use_ssl,
-            config=boto3.session.Config(
-                signature_version="s3v4", s3=s3_config
-            ),
-        )
->>>>>>> 585ff364
 
         # session configuration
         login_info["profile"] = config.get("profile")
@@ -154,6 +102,7 @@
         client = login_info["client_kwargs"]
         client["region_name"] = config.get("region")
         client["endpoint_url"] = config.get("endpointurl")
+        client["verify"] = config.get("ssl_verify", True)
 
         # encryptions
         additional = login_info["s3_additional_kwargs"]
