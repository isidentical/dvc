import argparse
import json
import logging
import os

import colorama

from dvc.command.base import CmdBase, append_doc_link
from dvc.exceptions import DvcException


logger = logging.getLogger(__name__)


class CmdDiff(CmdBase):
    @staticmethod
    def _format(diff):
        """
        Given a diff structure, generate a string of paths separated
        by new lines and grouped together by their state.

        A group's header is colored and its entries are sorted to enhance
        readability, for example:

            Added:
                another_file.txt
                backup.tar
                dir/
                dir/1

        An example of a diff formatted when entries contain checksums:

            Added:
                d3b07384 foo

            Modified:
                c157a790..f98bf6f1 bar

        If a group has no entries, it won't be included in the result.

        At the bottom, include a summary with the number of files per state.
        """

        def _digest(checksum):
            if type(checksum) is str:
                return checksum[0:8]
            return "{}..{}".format(checksum["old"][0:8], checksum["new"][0:8])

        colors = {
            "added": colorama.Fore.GREEN,
            "modified": colorama.Fore.YELLOW,
            "deleted": colorama.Fore.RED,
        }

        summary = {}
        groups = []

        for state in ["added", "deleted", "modified"]:
            summary[state] = 0
            entries = diff[state]

            if not entries:
                continue

            content = []

            for entry in entries:
                path = entry["path"]
                checksum = entry.get("checksum")
                summary[state] += 1 if not path.endswith(os.sep) else 0
                content.append(
                    "{space}{checksum}{separator}{path}".format(
                        space="    ",
                        checksum=_digest(checksum) if checksum else "",
                        separator="  " if checksum else "",
                        path=entry["path"],
                    )
                )

            groups.append(
                "{color}{header}{nc}:\n{content}".format(
                    color=colors[state],
                    header=state.capitalize(),
                    nc=colorama.Fore.RESET,
                    content="\n".join(content),
                )
            )

        groups.append(
            "summary: added ({added}), deleted ({deleted}),"
            " modified ({modified})".format_map(summary)
        )

        return "\n\n".join(groups)

    def run(self):
        try:
            diff = self.repo.diff(self.args.a_ref, self.args.b_ref)

            if not any(diff.values()):
                return 0

            if not self.args.checksums:
                for _, entries in diff.items():
                    for entry in entries:
                        del entry["checksum"]

            if self.args.show_json:
                res = json.dumps(diff)
            else:
                res = self._format(diff)

            logger.info(res)

        except DvcException:
            logger.exception("failed to get diff")
            return 1
        return 0


def add_parser(subparsers, parent_parser):
    DIFF_DESCRIPTION = (
<<<<<<< HEAD
        "Show changes between revisions of the DVC repository.\n"
        "Summary of how many files were deleted/changed, et al."
=======
        "Compare two different versions of your DVC project (tracked by Git)"
        " and shows a list of paths grouped in the following categories:"
        " added, modified, or deleted."
>>>>>>> d864caf7
    )
    diff_parser = subparsers.add_parser(
        "diff",
        parents=[parent_parser],
        description=append_doc_link(DIFF_DESCRIPTION, "diff"),
        help=DIFF_DESCRIPTION,
        formatter_class=argparse.RawDescriptionHelpFormatter,
    )
    diff_parser.add_argument(
        "a_ref",
        help=(
            "Git reference to the old version that you want to compare"
            " (defaults to HEAD)"
        ),
<<<<<<< HEAD
    )
    diff_parser.add_argument(
        "a_ref", help="Git reference from which the diff begins"
=======
        nargs="?",
        default="HEAD",
>>>>>>> d864caf7
    )
    diff_parser.add_argument(
        "b_ref",
        help=(
<<<<<<< HEAD
            "Git reference until which the diff ends. "
            "If omitted, `HEAD` (latest commit) is used."
=======
            "Git reference to the new version that you want to compare."
            " (defaults to the working tree)"
>>>>>>> d864caf7
        ),
        nargs="?",
    )
    diff_parser.add_argument(
        "--show-json",
        help="Format the output into a JSON",
        action="store_true",
        default=False,
    )
    diff_parser.add_argument(
        "--checksums",
        help="Display checksums for each entry",
        action="store_true",
        default=False,
    )
    diff_parser.set_defaults(func=CmdDiff)<|MERGE_RESOLUTION|>--- conflicted
+++ resolved
@@ -120,14 +120,8 @@
 
 def add_parser(subparsers, parent_parser):
     DIFF_DESCRIPTION = (
-<<<<<<< HEAD
-        "Show changes between revisions of the DVC repository.\n"
-        "Summary of how many files were deleted/changed, et al."
-=======
-        "Compare two different versions of your DVC project (tracked by Git)"
-        " and shows a list of paths grouped in the following categories:"
-        " added, modified, or deleted."
->>>>>>> d864caf7
+        "Compare two versions of the DVC repository.\n"
+        "Shows the list of paths added, modified, or deleted"
     )
     diff_parser = subparsers.add_parser(
         "diff",
@@ -139,28 +133,17 @@
     diff_parser.add_argument(
         "a_ref",
         help=(
-            "Git reference to the old version that you want to compare"
-            " (defaults to HEAD)"
+            "Git reference to the older version to compare"
+            " (defaults to `HEAD`)"
         ),
-<<<<<<< HEAD
-    )
-    diff_parser.add_argument(
-        "a_ref", help="Git reference from which the diff begins"
-=======
         nargs="?",
         default="HEAD",
->>>>>>> d864caf7
     )
     diff_parser.add_argument(
         "b_ref",
         help=(
-<<<<<<< HEAD
-            "Git reference until which the diff ends. "
-            "If omitted, `HEAD` (latest commit) is used."
-=======
-            "Git reference to the new version that you want to compare."
-            " (defaults to the working tree)"
->>>>>>> d864caf7
+            "Git reference to the newer version to compare"
+            " (defaults to the current workspace including changes)"
         ),
         nargs="?",
     )
